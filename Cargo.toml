--- conflicted
+++ resolved
@@ -41,12 +41,8 @@
 default = [ "defmt", "ptp" ]
 device-selected = []
 fence = []
-<<<<<<< HEAD
-ptp = [ ]
+ptp = [ "smoltcp/packetmeta-id" ]
 f-series = [ ]
-=======
-ptp = [ "smoltcp/packetmeta-id" ]
->>>>>>> 169b3b75
 async-await = ["dep:futures"]
 
 stm32f1xx-hal = [ "dep:stm32f1xx-hal", "f-series" ]
