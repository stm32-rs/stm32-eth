--- conflicted
+++ resolved
@@ -23,14 +23,9 @@
 aligned = "0.4"
 stm32f7xx-hal = { version = "0.7.0", optional = true }
 stm32f4xx-hal = { version = "0.13", optional = true }
-<<<<<<< HEAD
 stm32f1xx-hal = { git = "https://github.com/datdenkikniet/stm32f1xx-hal.git", branch = "gd32f107", optional = true }
 # stm32f1xx-hal = { path = "../stm32f1xx-hal", optional = true }
-ieee802_3_miim = { version = "0.7", optional = true }
-=======
-stm32f1xx-hal = { version = "0.9", optional = true }
 ieee802_3_miim = "0.7"
->>>>>>> 34243c92
 cortex-m = "0.7"
 log = { version = "0.4", optional = true }
 defmt = { version = "0.3", optional = true }
