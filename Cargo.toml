--- conflicted
+++ resolved
@@ -4,13 +4,8 @@
 description = "Embedded Rust Ethernet driver for the STM32 MCU series"
 license = "Apache-2.0"
 authors = ["Astro <astro@spaceboyz.net>"]
-<<<<<<< HEAD
-version = "0.1.2"
+version = "0.2.0"
 keywords = ["ethernet", "eth", "stm32", "stm32f4", "stm32f7"]
-=======
-version = "0.2.0"
-keywords = ["ethernet", "eth", "stm32", "stm32f4"]
->>>>>>> 922c6a1a
 repository = "https://github.com/stm32-rs/stm32-eth"
 documentation = "https://docs.rs/stm32-eth/"
 edition = "2018"
@@ -20,30 +15,14 @@
 maintenance = { status = "experimental" }
 
 [package.metadata.docs.rs]
-<<<<<<< HEAD
-features = [ "smoltcp-phy", "nucleo-f429zi", "nucleo-f767zi" ]
-=======
 features = [ "smoltcp-phy", "stm32f429" ]
->>>>>>> 922c6a1a
 
 [dependencies]
 volatile-register = "0.2"
 aligned = "0.3"
-<<<<<<< HEAD
 stm32f7xx-hal = {version = "0.2.0", optional = true}
-stm32f4xx-hal = {version = "0.7", optional = true}
+stm32f4xx-hal = {version = "0.8.3", optional = true}
 cortex-m = "0.6.0"
-
-smoltcp = { version = "0.6", default-features = false, features = ["proto-ipv4", "proto-ipv6", "socket-icmp", "socket-udp", "socket-tcp", "log", "verbose", "ethernet"], optional = true }
-log = { version = "0.4", optional = true }
-
-[features]
-smoltcp-phy = ["smoltcp", "log"]
-default = []
-nucleo-f767zi = ["stm32f7xx-hal", "stm32f7xx-hal/stm32f767", "stm32f7xx-hal/rt"]
-nucleo-f429zi = ["stm32f4xx-hal", "stm32f4xx-hal/stm32f429", "stm32f4xx-hal/rt"]
-=======
-stm32f4xx-hal = "0.8.3"
 
 smoltcp = { version = "0.6.0", default-features = false, features = ["proto-ipv4", "proto-ipv6", "socket-icmp", "socket-udp", "socket-tcp", "ethernet"], optional = true }
 log = { version = "0.4", optional = true }
@@ -58,21 +37,19 @@
 stm32f439 = ["stm32f4xx-hal/stm32f439", "device-selected"]
 stm32f469 = ["stm32f4xx-hal/stm32f469", "device-selected"]
 stm32f479 = ["stm32f4xx-hal/stm32f479", "device-selected"]
+
+stm32f767 = ["stm32f7xx-hal/stm32f767", "device-selected"]
+
 smoltcp-phy = ["smoltcp"]
 smoltcp-log = ["log", "smoltcp/log"]
 smoltcp-verbose = ["smoltcp/verbose"]
->>>>>>> 922c6a1a
 
 [dev-dependencies]
 cortex-m = "0.6.2"
 cortex-m-rt = "0.6"
 panic-itm = "0.4"
-<<<<<<< HEAD
-cortex-m-semihosting = "0.3.3"
-=======
 cortex-m-semihosting = "0.3.5"
 stm32f4xx-hal = {version = "0.8.3", features = ["rt"] }
->>>>>>> 922c6a1a
 
 [[example]]
 name = "pktgen"
