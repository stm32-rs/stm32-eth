--- conflicted
+++ resolved
@@ -24,12 +24,6 @@
     }
 }
 
-<<<<<<< HEAD
-#[cfg(feature = "smoltcp-phy")]
-impl From<smoltcp::phy::PacketId> for PacketId {
-    fn from(value: smoltcp::phy::PacketId) -> Self {
-        Self(value.id())
-=======
 #[cfg(all(feature = "ptp", feature = "smoltcp-phy"))]
 impl From<smoltcp::phy::PacketMeta> for PacketId {
     fn from(value: smoltcp::phy::PacketMeta) -> Self {
@@ -43,6 +37,5 @@
         let mut meta = smoltcp::phy::PacketMeta::default();
         meta.id = value.0;
         meta
->>>>>>> a7c7f7f5
     }
 }