--- conflicted
+++ resolved
@@ -1,10 +1,6 @@
-<<<<<<< HEAD
+//! Ethernet MAC driver implementation
+
 use core::ops::{Deref, DerefMut};
-=======
-//! Ethernet MAC driver implementation
-
-use core::ops::Deref;
->>>>>>> 34243c92
 
 use crate::{
     hal::rcc::Clocks,
@@ -18,6 +14,8 @@
 /// Speeds at which this MAC can be configured
 #[cfg_attr(feature = "defmt", derive(defmt::Format))]
 #[derive(Debug, Clone, Copy, PartialEq, Eq)]
+// Note(missing_docs): the variants are self explanatory
+#[allow(missing_docs)]
 pub enum Speed {
     HalfDuplexBase10T,
     FullDuplexBase10T,
@@ -197,6 +195,7 @@
         });
     }
 
+    /// Get the current PHY speed that the MAC is configured for
     pub fn get_phy_speed(&self) -> Speed {
         let cr = self.eth_mac.maccr.read();
         match (cr.fes().bit_is_set(), cr.dm().bit_is_set()) {
@@ -207,6 +206,7 @@
         }
     }
 
+    /// Mask the timestamp interrupt
     pub fn mask_timestamp_interrupt(&mut self) {
         self.eth_mac.macimr.modify(|_, w| w.tstim().set_bit());
     }
