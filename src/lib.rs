--- conflicted
+++ resolved
@@ -121,7 +121,6 @@
     unsafe { new_unchecked(eth_mac, eth_mmc, eth_dma, rx_buffer, tx_buffer, clocks) }
 }
 
-<<<<<<< HEAD
 /// Create and initialise the ethernet driver (without GPIO configuration and validation).
 ///
 /// This method does not initialise the external PHY. However it does return an
@@ -143,21 +142,14 @@
     clocks: Clocks,
 ) -> Result<(EthernetDMA<'rx, 'tx>, EthernetMAC), WrongClock> {
     setup::setup();
-=======
-    fn init(&mut self, clocks: Clocks) -> Result<(), WrongClock> {
-        let clock_range = match clocks.hclk().to_Hz() {
-            0..=24_999_999 => return Err(WrongClock),
-            25_000_000..=34_999_999 => ETH_MACMIIAR_CR_HCLK_DIV_16,
-            35_000_000..=59_999_999 => ETH_MACMIIAR_CR_HCLK_DIV_26,
-            60_000_000..=99_999_999 => ETH_MACMIIAR_CR_HCLK_DIV_42,
-            100_000_000..=149_999_999 => ETH_MACMIIAR_CR_HCLK_DIV_62,
-            _ => ETH_MACMIIAR_CR_HCLK_DIV_102,
-        };
-
-        self.reset_dma_and_wait();
->>>>>>> 74bb39eb
-
-    let clock_range = match clocks.hclk().0 {
+
+    #[cfg(any(feature = "stm32f4xx-hal", feature = "stm32f7xx-hal"))]
+    let clock_frequency = clocks.hclk().0;
+
+    #[cfg(feature = "stm32f1xx-hal")]
+    let clock_frequency = clocks.hclk().to_Hz();
+
+    let clock_range = match clock_frequency {
         0..=24_999_999 => return Err(WrongClock),
         25_000_000..=34_999_999 => ETH_MACMIIAR_CR_HCLK_DIV_16,
         35_000_000..=59_999_999 => ETH_MACMIIAR_CR_HCLK_DIV_26,
@@ -166,101 +158,8 @@
         _ => ETH_MACMIIAR_CR_HCLK_DIV_102,
     };
 
-<<<<<<< HEAD
     // reset DMA bus mode register
     eth_dma.dmabmr.modify(|_, w| w.sr().set_bit());
-=======
-        // Configuration Register
-        self.eth_mac.maccr.modify(|_, w| {
-            // CRC stripping for Type frames. STM32F1xx do not have this bit.
-            #[cfg(any(feature = "stm32f4xx-hal", feature = "stm32f7xx-hal"))]
-            let w = w.cstf().set_bit();
-
-            // Fast Ethernet speed
-            w.fes()
-                .set_bit()
-                // Duplex mode
-                .dm()
-                .set_bit()
-                // Automatic pad/CRC stripping
-                .apcs()
-                .set_bit()
-                // Retry disable in half-duplex mode
-                .rd()
-                .set_bit()
-                // Receiver enable
-                .re()
-                .set_bit()
-                // Transmitter enable
-                .te()
-                .set_bit()
-        });
-
-        // frame filter register
-        self.eth_mac.macffr.modify(|_, w| {
-            // Receive All
-            w.ra()
-                .set_bit()
-                // Promiscuous mode
-                .pm()
-                .set_bit()
-        });
-
-        // Flow Control Register
-        self.eth_mac.macfcr.modify(|_, w| {
-            // Pause time
-            w.pt().bits(0x100)
-        });
-
-        // operation mode register
-        self.eth_dma.dmaomr.modify(|_, w| {
-            // Dropping of TCP/IP checksum error frames disable
-            w.dtcefd()
-                .set_bit()
-                // Receive store and forward
-                .rsf()
-                .set_bit()
-                // Disable flushing of received frames
-                .dfrf()
-                .set_bit()
-                // Transmit store and forward
-                .tsf()
-                .set_bit()
-                // Forward error frames
-                .fef()
-                .set_bit()
-                // Operate on second frame
-                .osf()
-                .set_bit()
-        });
-
-        // bus mode register
-        self.eth_dma.dmabmr.modify(|_, w| unsafe {
-            // Rx Tx priority ratio 2:1.
-            // TODO: Exists on `stm32f107` dmabmr, but is missing from `stm32f1`.
-            #[cfg(any(feature = "stm32f4xx-hal", feature = "stm32f7xx-hal"))]
-            let w = w.pm().bits(0b01);
-
-            // Address-aligned beats
-            w.aab()
-                .set_bit()
-                // Fixed burst
-                .fb()
-                .set_bit()
-                // Rx DMA PBL
-                .rdp()
-                .bits(32)
-                // Programmable burst length
-                .pbl()
-                .bits(32)
-                // Use separate PBL
-                .usp()
-                .set_bit()
-        });
-
-        Ok(())
-    }
->>>>>>> 74bb39eb
 
     // Wait until done
     while eth_dma.dmabmr.read().sr().bit_is_set() {}
@@ -270,11 +169,12 @@
 
     // Configuration Register
     eth_mac.maccr.modify(|_, w| {
-        // CRC stripping for Type frames
-        w.cstf()
-            .set_bit()
-            // Fast Ethernet speed
-            .fes()
+        // CRC stripping for Type frames. STM32F1xx do not have this bit.
+        #[cfg(any(feature = "stm32f4xx-hal", feature = "stm32f7xx-hal"))]
+        let w = w.cstf().set_bit();
+
+        // Fast Ethernet speed
+        w.fes()
             .set_bit()
             // Duplex mode
             .dm()
